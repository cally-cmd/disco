--- conflicted
+++ resolved
@@ -1,8 +1,4 @@
 {-# LANGUAGE ConstraintKinds       #-}
-<<<<<<< HEAD
-{-# LANGUAGE DataKinds             #-}
-=======
->>>>>>> 8dcb3932
 {-# LANGUAGE DeriveFoldable        #-}
 {-# LANGUAGE DeriveFunctor         #-}
 {-# LANGUAGE DeriveGeneric         #-}
@@ -13,21 +9,11 @@
 {-# LANGUAGE GADTs                 #-}
 {-# LANGUAGE KindSignatures        #-}
 {-# LANGUAGE MultiParamTypeClasses #-}
-<<<<<<< HEAD
-{-# LANGUAGE PatternSynonyms       #-}
-{-# LANGUAGE StandaloneDeriving    #-}
-{-# LANGUAGE TemplateHaskell       #-}
-{-# LANGUAGE TypeFamilies          #-}
-{-# LANGUAGE TypeOperators         #-}
-{-# LANGUAGE UndecidableInstances  #-}
-{-# LANGUAGE ViewPatterns          #-}
-=======
 {-# LANGUAGE StandaloneDeriving    #-}
 {-# LANGUAGE TypeFamilies          #-}
 {-# LANGUAGE UndecidableInstances  #-}
 {-# LANGUAGE ViewPatterns          #-}
 
->>>>>>> 8dcb3932
 -----------------------------------------------------------------------------
 -- |
 -- Module      :  Disco.AST.Generic
@@ -57,13 +43,8 @@
       , X_TBin
       , X_TChain
       , X_TTyop
-<<<<<<< HEAD
       , X_TContainer
       , X_TContainerComp
-=======
-      , X_TList
-      , X_TListComp
->>>>>>> 8dcb3932
       , X_TAscr
       , X_Term
       , X_TTup
@@ -158,10 +139,7 @@
   deriving (Show, Eq, Enum, Generic)
 
 instance Alpha Side
-<<<<<<< HEAD
-=======
 instance Subst t Side
->>>>>>> 8dcb3932
 
 type family X_TVar e
 type family X_TLet e
@@ -178,13 +156,8 @@
 type family X_TBin e
 type family X_TChain e
 type family X_TTyop e
-<<<<<<< HEAD
 type family X_TContainer e
 type family X_TContainerComp e
-=======
-type family X_TList e
-type family X_TListComp e
->>>>>>> 8dcb3932
 type family X_TAscr e
 type family X_Term e
 type family X_TTup e
@@ -251,7 +224,6 @@
   -- | Type ascription, @(Term_ e : type)@.
   TAscr_  :: X_TAscr e -> Term_ e -> Sigma -> Term_ e
 
-<<<<<<< HEAD
   -- | A data constructor with an extension descriptor that a "concrete"
   --   implementation of a generic AST may use to carry extra information.
   XTerm_   :: X_Term e -> Term_ e
@@ -259,11 +231,6 @@
 
 -- A type that abstracts over constraints for generic data constructors. 
 -- This makes it easier to derive typeclass instances for generic types.
-=======
-  XTerm_   :: X_Term e -> Term_ e
-  deriving (Generic)
-
->>>>>>> 8dcb3932
 type Forall_t (a :: * -> Constraint) e
       = (a (X_TVar e), a (X_TLet e),
          a (X_TParens e), a (X_TUnit e),
@@ -295,11 +262,12 @@
 
 -- | A container is a wrapper for sets and lists.
 data Container where
-  CList :: Container
-  CSet :: Container
+  ListContainer :: Container
+  SetContainer :: Container
   deriving (Show, Eq, Enum, Generic)
 
 instance Alpha Container
+instance Subst t Container
 
 -- | An ellipsis is an "omitted" part of a literal container (such as a list or set), of the form
 --   @..@ or @.. t@.
@@ -309,14 +277,7 @@
   deriving (Show, Generic, Functor, Foldable, Traversable)
 
 instance Alpha t => Alpha (Ellipsis t)
-<<<<<<< HEAD
-
-=======
 instance Subst a t => Subst a (Ellipsis t)
-
--- Note: very similar to guards-
---  maybe some generalization in the future?
->>>>>>> 8dcb3932
 
 type family X_QBind e
 type family X_QGuard e
@@ -355,11 +316,7 @@
   GBool_ :: X_GBool e -> Embed (Term_ e) -> Guard_ e
 
   -- | Pattern guard (@when term = pat@)
-<<<<<<< HEAD
-=======
-  {-I am thinking about changing Pattern_ e here to Pattern_ b
-    but you wouldn't be able to derive Generic if you do that. -}
->>>>>>> 8dcb3932
+
   GPat_  :: X_GPat e -> Embed (Term_ e) -> Pattern_ e -> Guard_ e
 
   deriving Generic
@@ -377,20 +334,6 @@
 type family X_PCons e
 type family X_PList e
 
-<<<<<<< HEAD
-=======
-type family X_PVar e
-type family X_PWild e
-type family X_PUnit e
-type family X_PBool e
-type family X_PTup e
-type family X_PInj e
-type family X_PNat e
-type family X_PSucc e
-type family X_PCons e
-type family X_PList e
->>>>>>> 8dcb3932
-
 -- | Patterns.
 data Pattern_ e where
 
