{-# LANGUAGE NondecreasingIndentation #-}
{-# LANGUAGE ViewPatterns             #-}

-----------------------------------------------------------------------------
-- |
-- Module      :  Disco.Interpret.Core
-- Copyright   :  (c) 2016 disco team (see LICENSE)
-- License     :  BSD-style (see LICENSE)
-- Maintainer  :  byorgey@gmail.com
--
-- A big-step interpreter for the desugared, untyped Disco core
-- language.
--
-----------------------------------------------------------------------------

module Disco.Interpret.Core
       (
         -- * Evaluation
         loadDefs
       , vnum
       , mkEnum

         -- ** Full reduction
       , rnf, rnfV

         -- ** Weak head reduction
       , whnf, whnfV

         -- * Equality testing and enumeration
       , eqOp, primValEq, enumerate
       , decideEqFor, decideEqForRnf, decideEqForClosures

         -- * Comparison testing
       , ltOp, primValOrd, decideOrdFor, decideOrdForClosures

         -- * Lists

       , toDiscoList
       , vfoldr, vappend, vconcat, vmap

       )
       where

import           Control.Lens                       (use, (%=), (.=))
import           Control.Monad.Except               (throwError)
import           Data.Coerce                        (coerce)
import           Data.IntMap.Lazy                   ((!))
import qualified Data.IntMap.Lazy                   as IntMap
import           Data.List                          (find)
import qualified Data.Map                           as M
import           Data.Maybe                         (fromJust)
import           Data.Monoid
import           Data.Ratio

import           Unbound.Generics.LocallyNameless

import           Math.Combinatorics.Exact.Binomial  (choose)
import           Math.Combinatorics.Exact.Factorial (factorial)

import           Math.NumberTheory.Logarithms       (integerLog2)
import           Math.NumberTheory.Moduli.Class     (SomeMod (..), getVal,
                                                     invertSomeMod, modulo,
                                                     powSomeMod)

import           Disco.AST.Core
import           Disco.AST.Surface                  (Ellipsis (..),
                                                     fromTelescope)
import           Disco.Context
import           Disco.Eval
import           Disco.Types

------------------------------------------------------------
-- Evaluation
------------------------------------------------------------

-- | Load a top-level environment of (potentially recursive)
--   definitions into memory.
loadDefs :: Ctx Core Core -> Disco e ()
loadDefs cenv = do

  -- Clear out any leftover memory.
  memory .= IntMap.empty

  -- Take the environment mapping names to definitions, and turn
  -- each one into an indirection to a thunk stored in memory.
  env <- traverse mkThunk cenv

  -- Top-level definitions are allowed to be recursive, so each
  -- one of those thunks should actually have the environment
  -- 'env' as its environment, so all the top-level definitions
  -- can mutually refer to each other.
  --
  -- For now we know that the only things we have stored in memory
  -- are the thunks we just made, so just iterate through them and
  -- replace their environments.
  memory %= IntMap.map (replaceThunkEnv env)

  -- Finally, set the top-level environment to the one we just
  -- created.
  topEnv .= env

  where
    replaceThunkEnv e (VThunk c _) = VThunk c e
    replaceThunkEnv _ v            = v


-- | A convenience function for creating a default @VNum@ value with a
--   default (@Fractional@) flag.
vnum :: Rational -> Value
vnum = VNum mempty

-- | Turn any instance of @Enum@ into a @Value@, by creating a
--   constructor with an index corresponding to the enum value.
mkEnum :: Enum e => e -> Value
mkEnum e = VCons (fromEnum e) []

--------------------------------------------------
-- Reduced normal form
--------------------------------------------------

-- | Evaluate a @Core@ expression to reduced normal form, i.e. keep
--   reducing under constructors as much as possible.  In practice,
--   all this function actually does is turn the @Core@ expression
--   into a thunk and then call 'rnfV'.
rnf :: Core -> Disco IErr Value
rnf c = mkThunk c >>= rnfV

-- | Reduce a value to reduced normal form, i.e. keep reducing under
--   constructors as much as possible.
rnfV :: Value -> Disco IErr Value

-- The value is a constructor: keep the constructor and recursively
-- reduce all its contents.
rnfV (VCons i vs)   = VCons i <$> mapM rnfV vs

-- If the value is a thunk (i.e. unevaluated expression), a delayed
-- computation, or an indirection (i.e. a pointer to a value), reduce
-- it one step using 'whnfV' and then recursively continue reducing
-- the result.
rnfV v@(VThunk _ _) = whnfV v >>= rnfV
rnfV v@(VDelay _)   = whnfV v >>= rnfV
rnfV v@(VIndir _)   = whnfV v >>= rnfV

-- Otherwise, the value is already in reduced normal form (for
-- example, it could be a number or a function).
rnfV v              = return v

--------------------------------------------------
-- Weak head normal form (WHNF)
--------------------------------------------------

-- | Reduce a value to weak head normal form, that is, reduce it just
--   enough to find out what its top-level constructor is.
whnfV :: Value -> Disco IErr Value

-- If the value is a thunk, use its stored environment and evaluate
-- the expression to WHNF.
whnfV (VThunk c e)            = withEnv e $ whnf c

-- If it is a delayed computation, we can't delay any longer: run it
-- and reduce the result to WHNF.
whnfV (VDelay (ValDelay imv)) = imv >>= whnfV

-- If it is an indirection, call 'whnfIndir' which will look up the
-- value it points to and reduce it.
whnfV (VIndir loc)            = whnfIndir loc

-- Otherwise, the value is already in WHNF (it is a number, a
-- function, or a constructor).
whnfV v                       = return v


-- | Reduce the value stored at the given location to WHNF.  We need a
--   special function for this, because in addition to returning the
--   reduced value, we also update the memory location to contain it.
--   That way if anything else refers to the same location, it will
--   not need to be re-evaluated later.
whnfIndir :: Loc -> Disco IErr Value
whnfIndir loc = do
  m <- use memory                   -- Get the memory map
  v <- whnfV (m ! loc)              -- Look up the given location and reduce it to WHNF
  memory %= IntMap.insert loc v     -- Update memory with the reduced value
  return v                          -- Finally, return the value.


-- | Reduce a Core expression to weak head normal form.  This is where
--   the real work of interpreting happens.
whnf :: Core -> Disco IErr Value

-- To reduce a variable, look it up in the environment and reduce the
-- result.
whnf (CVar x) = do
  e <- getEnv
  case (M.lookup (coerce x) e) of
    Just v  -> whnfV v
    Nothing -> error $ "Unbound variable while interpreting!"
      -- We should never encounter an unbound variable at this stage if the program
      -- already typechecked.

-- A constructor is already in WHNF, so just turn its contents into
-- thunks to be evaluated later when they are demanded.
whnf (CCons i cs)   = VCons i <$> (mapM mkThunk cs)

-- A number is in WHNF, just turn it into a VNum.
whnf (CNum d n)     = return $ VNum d n

-- A lambda abstraction is already in WHNF; just package it up as a
-- closure with the current environment.
whnf (CAbs b)       = VClos b <$> getEnv

-- To reduce an application:
whnf (CApp str c1 c2) = do

  -- First reduce the function to WHNF
  v1 <- whnf c1

  -- Then either reduce the argument or turn it into a thunk,
  -- depending on whether the application is strict or lazy
  v2 <- case str of
    Strict -> whnf c2       -- for types with strict evaluation, whnf = full reduction
    Lazy   -> mkThunk c2

  -- Finally, call 'whnfApp' to do the application.
  whnfApp v1 v2

-- List comprehensions and ellipses, case expressions, and operators
-- all have their own function to do reduction.
whnf (CListComp b)  =
  lunbind b $ \(qs, t) -> do
    lcmp <- expandComp t (fromTelescope qs)
    whnfV lcmp
whnf (CEllipsis ts ell) = expandEllipsis ts ell
whnf (CCase bs)     = whnfCase bs
whnf (COp op cs)    = whnfOp op cs

whnf (CoreSet t es) = do
  res <- mapM mkThunk es
  dres <- deduplicateSet t res
  return $ VSet dres

whnf (CType _)      = error "Called whnf on CType"

deduplicateSet :: Type -> [Value] -> Disco IErr [Value]
deduplicateSet _ [] = return []
deduplicateSet t (x:xs) = do
  xInXs <- elemOf t x xs
  result <- if xInXs then deduplicateSet t xs else (x:) <$> (deduplicateSet t xs)
  return result

elemOf :: Type -> Value -> [Value] -> Disco IErr Bool
elemOf _ _ [] = return False
elemOf t x (y:ys) = (||) <$> (decideEqFor t x y) <*> (elemOf t x ys)


-- | Reduce an application to weak head normal form (WHNF).
--   Precondition: the first argument has already been reduced to WHNF
--   (which means it must be either a closure or a @VFun@).
whnfApp :: Value -> Value -> Disco IErr Value
whnfApp (VClos c e) v =
  lunbind c $ \(x,t) -> do
  withEnv e           $ do
  extend x v          $ do
  whnf t
whnfApp (VFun (ValFun f)) v = rnfV v >>= \v' -> whnfV (f v')
whnfApp _ _ = error "Impossible! First argument to whnfApp is not a closure."

------------------------------------------------------------
-- Lists
------------------------------------------------------------

--------------------------------------------------
-- Utilities

-- | Convert a Haskell list of Values into a Value representing a
-- disco list.
toDiscoList :: [Value] -> Value
toDiscoList []       = VCons 0 []
toDiscoList (x : xs) = VCons 1 [x, toDiscoList xs]

-- | A lazy foldr on lists represented as 'Value's.  The entire
--   function is wrapped in a call to 'delay', so it does not actually
--   reduce the list argument to whnf until (potentially) forced by a
--   call to 'whnf' later.  That is, executing the resulting @Disco
--   Value@ just results in a 'VDelay'; forcing that @VDelay@ with
--   'whnf' will then cause the foldr to actually start executing.
vfoldr :: (Value -> Value -> Disco IErr Value) -> Value -> Value -> Disco IErr Value
vfoldr f z xs = delay $ do
  xs' <- whnfV xs
  case xs' of
    VCons 0 []      -> return z
    VCons 1 [vh,vt] -> do
      r <- vfoldr f z vt
      f vh r
    _               -> error $ "Impossible! Got " ++ show xs' ++ " in vfoldr"

-- | Lazy append on 'Value' lists, implemented via 'vfoldr'.
vappend :: Value -> Value -> Disco IErr Value
vappend xs ys = vfoldr (\h t -> return $ VCons 1 [h,t]) ys xs

-- | Lazy concat on 'Value' lists, implemented via 'vfoldr'.
vconcat :: Value -> Disco IErr Value
vconcat = vfoldr vappend (VCons 0 [])

-- | Lazy map on 'Value' lists, implemented via 'vfoldr'.
vmap :: (Value -> Disco IErr Value) -> Value -> Disco IErr Value
vmap f = vfoldr (\h t -> f h >>= \h' -> return $ VCons 1 [h', t]) (VCons 0 [])

--------------------------------------------------
-- List comprehensions

-- | Expand a list comprehension to a lazy 'Value' list.
expandComp :: Core -> [CQual] -> Disco IErr Value

-- [ t | ] = [ t ]
expandComp t [] = do
  c <- mkThunk t
  return $ VCons 1 [c, VCons 0 []]

-- [ t | q, qs ] = ...
expandComp t (q:qs) = do
  case q of

    -- [ t | x in l, qs ] = concat (map (\x -> [t | qs]) l)
    CQBind x (unembed -> lst) -> do
      c <- mkThunk lst
      vmap (\v -> extend x v $ expandComp t qs) c >>= vconcat

    -- [ t | b, qs ] = if b then [ t | qs ] else []
    CQGuard (unembed -> g)    -> do
      v <- whnf g
      case v of
        VCons 0 [] {- False -} -> return $ VCons 0 []  {- Nil -}
        VCons 1 [] {- True  -} -> expandComp t qs
        _ -> error $ "Impossible! Got " ++ show v ++ " in expandComp CQGuard."

--------------------------------------------------
-- Polynomial sequences [a,b,c,d .. e]

-- Note, in order to reduce an ellipsis with an end value to WHNF we
-- have to evaluate ALL the elements first, because of examples like
--
--   [1, 3, 5, 7 .. 0] = []
--
-- The above example shows that we can't just lazily output the first
-- few elements and deal with the ellipsis when we get to it.  We have
-- to evaluate all the elements even to know whether the list is empty
-- or not.
--
-- However, when the end value is omitted, the resulting list will
-- always begin with the listed values before the '..', so we can
-- output them lazily, and evaluate them only when we need them to
-- compute the rest of the values.

expandEllipsis :: [Core] -> Ellipsis Core -> Disco IErr Value
expandEllipsis cs ell = do
  vs  <- mapM whnf cs
  end <- traverse whnf ell
  let (ds,rs)   = unzip (map fromVNum vs)
      (d, end') = traverse fromVNum end
  return . toDiscoList . map (VNum (mconcat ds <> d)) $ enumEllipsis rs end'
  where
    fromVNum (VNum d r) = (d,r)
    fromVNum v          = error $ "Impossible!  fromVNum on " ++ show v

enumEllipsis :: (Enum a, Num a, Ord a) => [a] -> Ellipsis a -> [a]
enumEllipsis [] _          = error "Impossible! Disco.Interpret.Core.enumEllipsis []"
enumEllipsis [x] Forever   = [x ..]
enumEllipsis [x] (Until y)
  | x <= y    = [x .. y]
  | otherwise = [x, pred x .. y]
enumEllipsis xs Forever    = babbage xs
enumEllipsis xs (Until y)
  | d > 0     = takeWhile (<= y) nums
  | d < 0     = takeWhile (>= y) nums
  | otherwise = nums
  where
    d    = constdiff xs
    nums = babbage xs

-- | Extend a sequence infinitely by interpolating it as a polynomial
--   sequence, via forward differences.  Essentially the same
--   algorithm used by Babbage's famous Difference Engine.
babbage :: Num a => [a] -> [a]
babbage []     = []
babbage [x]    = repeat x
babbage (x:xs) = scanl (+) x (babbage (diff (x:xs)))

-- | Compute the forward difference of the given sequence, that is,
--   differences of consecutive pairs of elements.
diff :: Num a => [a] -> [a]
diff xs = zipWith (-) (tail xs) xs

-- | Take forward differences until the result is constant, and return
--   the constant.  The sign of the constant difference tells us the
--   limiting behavior of the sequence.
constdiff :: (Eq a, Num a) => [a] -> a
constdiff [] = error "Impossible! Disco.Interpret.Core.constdiff []"
constdiff (x:xs)
  | all (==x) xs = x
  | otherwise    = constdiff (diff (x:xs))

------------------------------------------------------------
-- Case analysis
------------------------------------------------------------

-- | Reduce a case expression to weak head normal form.
whnfCase :: [CBranch] -> Disco IErr Value
whnfCase []     = throwError NonExhaustive
whnfCase (b:bs) = do
  lunbind b $ \(gs, t) -> do
  res <- checkGuards (fromTelescope gs)
  case res of
    Nothing -> whnfCase bs
    Just e' -> extends e' $ whnf t

-- | Check a chain of guards on one branch of a case.  Returns
--   @Nothing@ if the guards fail to match, or a resulting environment
--   of bindings if they do match.
checkGuards :: [(Embed Core, CPattern)] -> Disco IErr (Maybe Env)
checkGuards [] = ok
checkGuards ((unembed -> c, p) : gs) = do
  v <- mkThunk c
  res <- match v p
  case res of
    Nothing -> return Nothing
    Just e  -> extends e (fmap (M.union e) <$> checkGuards gs)

-- | Match a value against a pattern, returning an environment of
--   bindings if the match succeeds.
match :: Value -> CPattern -> Disco IErr (Maybe Env)
match v (CPVar x)     = return $ Just (M.singleton (coerce x) v)
match _ CPWild        = ok
match v (CPCons i ps) = do
  VCons j vs <- whnfV v
  case i == j of
    False -> noMatch
    True  -> matchPatterns vs ps
match v (CPNat n)     = do
  VNum _ m <- whnfV v
  case m == n % 1 of
    False -> noMatch
    True  -> ok
match v (CPSucc p) = do
  VNum _ n <- whnfV v
  case n > 0 of
    True  -> match (vnum (n-1)) p
    False -> noMatch

-- | Lazily match a list of values against a list of patterns
--   pairwise, returning @Nothing@ as soon as one match fails, and
--   returning an environment of bindings if all succeed.
matchPatterns :: [Value] -> [CPattern] -> Disco IErr (Maybe Env)
matchPatterns []     _      = return (Just emptyCtx)
matchPatterns (v:vs) (p:ps) = do
  res <- match v p
  case res of
    Nothing -> noMatch
    Just e  -> (fmap.fmap) (joinCtx e) $ matchPatterns vs ps
matchPatterns _ _ = error "Different number of values and patterns in matchPatterns!"

-- | Convenience function: successfully match with no bindings.
ok :: Disco e (Maybe Env)
ok = return $ Just M.empty

-- | Convenience function: fail to match.
noMatch :: Disco e (Maybe Env)
noMatch = return Nothing

------------------------------------------------------------
-- Operator evaluation
------------------------------------------------------------

-- | Reduce an operator application to WHNF.
whnfOp :: Op -> [Core] -> Disco IErr Value
whnfOp OAdd     = numOp (+)
whnfOp ONeg     = uNumOp negate
whnfOp OSSub    = numOp ssubOp
whnfOp OSqrt    = uNumOp integerSqrt
whnfOp OLg      = lgOp
whnfOp OFloor   = uNumOp floorOp
whnfOp OCeil    = uNumOp ceilOp
whnfOp OAbs     = uNumOp abs
whnfOp OMul     = numOp (*)
whnfOp ODiv     = numOp' divOp
whnfOp OExp     = numOp (\m n -> m ^^ numerator n)
  -- If the program typechecks, n will be an integer.
whnfOp OAnd     = boolOp (&&)
whnfOp OOr      = boolOp (||)
whnfOp OMod     = numOp' modOp
whnfOp ODivides = numOp' (\m n -> return (mkEnum $ divides m n))
whnfOp OBinom   = numOp binom
whnfOp OMultinom = multinomOp
whnfOp OFact    = uNumOp' fact
whnfOp (OEq ty) = eqOp ty
whnfOp (OLt ty) = ltOp ty
whnfOp ONot     = notOp
whnfOp OEnum    = enumOp
whnfOp OCount   = countOp
-- Modular operations, for finite types
<<<<<<< HEAD
whnfOp (OMAdd n) = modArithBin (+) n
whnfOp (OMMul n) = modArithBin (*) n
whnfOp (OMSub n) = modArithBin (-) n
whnfOp (OMNeg n) = modArithUn negate n
whnfOp (OMDiv n) = modDiv n
whnfOp (OMExp n) = modExp n
whnfOp (OMDivides n) = modDivides n
=======
whnfOp (OMAdd n)  = modArithBin (+) n
whnfOp (OMMul n)  = modArithBin (*) n
whnfOp (OMSub n)  = modArithBin (-) n
whnfOp (OMSSub n) = modArithBin ssubOp n
whnfOp (OMNeg n)  = modArithUn negate n
whnfOp (OMDiv n)  = modDiv n
whnfOp (OMExp n)  = modExp n
>>>>>>> 8dcb3932

-- | Perform a numeric binary operation.
numOp :: (Rational -> Rational -> Rational) -> [Core] -> Disco IErr Value
numOp (#) = numOp' (\m n -> return (vnum (m # n)))

-- | A more general version of 'numOp' where the binary operation has
--   a result in the @Disco@ monad (/e.g./ for operations which can throw
--   a division by zero error).
numOp' :: (Rational -> Rational -> Disco IErr Value) -> [Core] -> Disco IErr Value
numOp' (#) cs = do
  [VNum d1 m, VNum d2 n] <- mapM whnf cs     -- If the program type checked this can
  res <- m # n                               -- never go wrong.
  case res of
    VNum _ r -> return $ VNum (d1 <> d2) r   -- Re-flag any resulting numeric value with
    _        -> return res                   --   the combination of the input flags.

-- | Perform a numeric unary operation.
uNumOp :: (Rational -> Rational) -> [Core] -> Disco IErr Value
uNumOp f = uNumOp' (return . f)

-- | Perform a numeric unary operation, with the ability to /e.g./
--   throw an error (used for factorial, which can overflow).
uNumOp' :: (Rational -> Disco IErr Rational) -> [Core] -> Disco IErr Value
uNumOp' f [c] = do
  VNum d m <- whnf c
  VNum d <$> f m
uNumOp' _ _ = error "Impossible! Second argument to uNumOp' has length /= 1"

-- | For performing a modular unary operation within a finite type
modArithUn :: (Rational -> Rational) -> Integer -> [Core] -> Disco IErr Value
modArithUn op n [c] = do
  VNum _ r <- whnf c
  modOp (op r) (n % 1)
modArithUn _ _ _ = error "Impossible! modArithUn error (too many Cores)"

-- | For performing a modular binary operation within a finite type.
modArithBin :: (Rational -> Rational -> Rational) -> Integer -> [Core] -> Disco IErr Value
modArithBin op n [c1,c2] = do
  VNum _ r1 <- whnf c1
  VNum _ r2 <- whnf c2
  modOp (op r1 r2) (n % 1)
modArithBin _ _ _ = error "Impossible! modArithBin error (wrong # of Cores)"

-- | For performing modular division within a finite type.
modDiv :: Integer -> [Core] -> Disco IErr Value
modDiv n [c1,c2] = do
  VNum _ a <- whnf c1
  VNum _ b <- whnf c2
  case invertSomeMod (numerator b `modulo` fromInteger n) of
    Just (SomeMod b') -> modOp (a * (getVal b' % 1)) (n % 1)
    Nothing -> throwError DivByZero
modDiv _ _ = error "Impossible! Wrong # of cores in modDiv"

modDivides :: Integer -> [Core] -> Disco IErr Value
modDivides n [c1,c2] = do
  VNum _ a <- whnf c1
  VNum _ b <- whnf c2
  return $ mkEnum $ divides (toRational (gcd (numerator a) n)) b

modDivides _ _ = error "Impossible! Wrong # of cores in modDivides"


-- | For performing modular exponentiation within a finite type.
modExp :: Integer -> [Core] -> Disco IErr Value
modExp n [c1,c2] = do
  VNum _ r1 <- whnf c1
  VNum _ r2 <- whnf c2
  let a = numerator r1
  let b = numerator r2
  let v = powSomeMod (a `modulo` fromInteger n) b
  case v of
    SomeMod v' -> return $ vnum (getVal v' % 1)
modExp _ _ = error "Impossible! Wrong # of Cores in modExp"

-- | Perform a count on the number of values for the given type.
countOp :: [Core] -> Disco IErr Value
countOp [CType ty]  = case countType ty of
                        Just num -> return $ VCons 1 [vnum (num % 1)]
                        Nothing  -> return $ VCons 0 [VCons 0 []]
countOp cs          = error $ "Impossible! Called countOp on " ++ show cs

-- | Perform an enumeration of the values of a given type.
enumOp :: [Core] -> Disco IErr Value
enumOp [CType ty] = case countType ty of
                    Just _  -> return $ (toDiscoList (enumerate ty))
                    Nothing -> throwError $ InfiniteTy ty
enumOp cs         = error $ "Impossible! Called enumOp on " ++ show cs

-- | Perform a square root operation. If the program typechecks,
--   then the argument and output will really be Naturals
integerSqrt :: Rational -> Rational
integerSqrt n = integerSqrt' (fromIntegral (numerator n)) % 1

-- | implementation of `integerSqrt'` taken from the Haskell wiki:
--   https://wiki.haskell.org/Generic_number_type#squareRoot
integerSqrt' :: Integer -> Integer
integerSqrt' 0 = 0
integerSqrt' 1 = 1
integerSqrt' n =
  let twopows = iterate (^!2) 2
      (lowerRoot, lowerN) =
        last $ takeWhile ((n>=) . snd) $ zip (1:twopows) twopows
      newtonStep x = div (x + div n x) 2
      iters = iterate newtonStep (integerSqrt' (div n lowerN ) * lowerRoot)
      isRoot r = r^!2 <= n && n < (r+1)^!2
  in  head $ dropWhile (not . isRoot) iters

-- this operator is used for `integerSqrt'`
(^!) :: Num a => a -> Int -> a
(^!) x n = x^n

floorOp :: Rational -> Rational
floorOp n = (floor n) % 1

ceilOp :: Rational -> Rational
ceilOp n  = (ceiling n) % 1

-- | Perform a base-2 logarithmic operation
lgOp :: [Core] -> Disco IErr Value
lgOp [c] = do
  VNum _ m <- whnf c
  lgOp' m
lgOp cs = error $ "Impossible! lgOp on " ++ show cs

lgOp' :: Rational -> Disco IErr Value
lgOp' 0 = throwError LgOfZero
lgOp' n = return $ vnum (toInteger (integerLog2 (numerator n)) % 1)

-- | Perform a division. Throw a division by zero error if the second
--   argument is 0.
divOp :: Rational -> Rational -> Disco IErr Value
divOp _ 0 = throwError DivByZero
divOp m n = return $ vnum (m / n)

-- | Perform a saturating subtraction on two natural numbers. If the second argument
--   is greater than the first, return 0.
ssubOp :: Rational -> Rational -> Rational
ssubOp m n
  | n > m     = 0
  | otherwise = m - n

-- | Perform a mod operation; throw division by zero error if the
--   second argument is zero.  Although this function takes two
--   'Rational' arguments, note that if the disco program typechecks
--   then the arguments must in fact be integers.
modOp :: Rational -> Rational -> Disco IErr Value
modOp m n
  | n == 0    = throwError DivByZero
  | otherwise = return $ vnum ((numerator m `mod` numerator n) % 1)
                -- This is safe since if the program typechecks, mod will only ever be
                -- called on integral things.

-- | Perform a boolean operation.
boolOp :: (Bool -> Bool -> Bool) -> [Core] -> Disco IErr Value
boolOp (#) cs = do
  [VCons i [], VCons j []] <- mapM whnf cs
  return . mkEnum $ toEnum i # toEnum j

-- | Test whether one number divides another.
divides :: Rational -> Rational -> Bool
divides 0 0 = True
divides 0 _ = False
divides x y = denominator (y / x) == 1

-- | Binomial coefficient.  The arguments will always be natural
--   numbers.
binom :: Rational -> Rational -> Rational
binom (numerator -> n) (numerator -> k) = choose n k % 1

multinomOp :: [Core] -> Disco IErr Value
multinomOp [c1, c2] = do
  VNum _ n <- whnf c1
  ks       <- rnf  c2
  return . vnum $ multinomial (numerator n) (asList ks) % 1
  where
    asList :: Value -> [Integer]
    asList (VCons 0 _) = []
    asList (VCons 1 [VNum _ k, ks]) = numerator k : asList ks
    asList v = error $ "multinomOp.asList " ++ show v

    multinomial :: Integer -> [Integer] -> Integer
    multinomial _ []     = 1
    multinomial n (k:ks)
      | k > n     = 0
      | otherwise = choose n k * multinomial (n-k) ks

multinomOp cs = error $ "Impossible! multinomOp " ++ show cs

-- | Factorial.  The argument will always be a natural number.
fact :: Rational -> Disco IErr Rational
fact (numerator -> n)
  | n > fromIntegral (maxBound :: Int) = throwError Overflow
  | otherwise = return $ factorial (fromIntegral n) % 1

-- | Perform boolean negation.
notOp :: [Core] -> Disco IErr Value
notOp [c] = do
  VCons i [] <- whnf c
  return . mkEnum . not . toEnum $ i
notOp _ = error "Impossible! notOp called on list of length /= 1"

------------------------------------------------------------
-- Equality testing
------------------------------------------------------------

-- | Test two expressions for equality at the given type.
eqOp :: Type -> [Core] -> Disco IErr Value
eqOp ty cs = do
  [v1, v2] <- mapM mkThunk cs
  mkEnum <$> decideEqFor ty v1 v2

-- | Lazily decide equality of two values at the given type.
decideEqFor :: Type -> Value -> Value -> Disco IErr Bool

-- To decide equality at a pair type:
decideEqFor (TyPair ty1 ty2) v1 v2 = do

  -- First, reduce both values to WHNF, which will produce pairs.
  VCons 0 [v11, v12] <- whnfV v1
  VCons 0 [v21, v22] <- whnfV v2

  -- Now decide equality of the first components.
  b1 <- decideEqFor ty1 v11 v21
  case b1 of
    -- If they are not equal, we know the pairs are not equal, so
    -- return False immediately without looking at the second
    -- components.
    False -> return False

    -- Otherwise, decide equality of the second components.
    True  -> decideEqFor ty2 v12 v22

-- To decide equality at a sum type:
decideEqFor (TySum ty1 ty2) v1 v2 = do

  -- Reduce both values to WHNF, which will produce constructors
  -- (either inl or inr) with one argument.
  VCons i1 [v1'] <- whnfV v1
  VCons i2 [v2'] <- whnfV v2

  -- Check whether the constructors are the same.
  case i1 == i2 of
    -- If not, the values are not equal.
    False -> return False
    -- If so, decide equality for the contained values at whichever
    -- type is appropriate.
    True  -> decideEqFor ([ty1, ty2] !! i1) v1' v2'

-- To decide equality at an arrow type, (ty1 -> ty2):
decideEqFor (TyArr ty1 ty2) v1 v2 = do

  -- Reduce both values to WHNF, which should produce closures (or
  -- @VFun@s).
  clos1 <- whnfV v1
  clos2 <- whnfV v2

  --  all the values of type ty1.
  let ty1s = enumerate ty1

  -- Try evaluating the functions on each value and check whether they
  -- agree.
  decideEqForClosures ty2 clos1 clos2 ty1s

-- To decide equality at a list type, [elTy]:
decideEqFor (TyList elTy) v1 v2 = do

  -- Reduce both values to WHNF; will be either nil with no arguments
  -- or cons with two.
  VCons c1 l1 <- whnfV v1
  VCons c2 l2 <- whnfV v2

  case (c1,c2) of
    (0,0) -> return True      -- Both are nil.
    (1,1) -> do               -- Both are cons.

      -- Check head equality.
      heq <- decideEqFor elTy (l1 !! 0) (l2 !! 0)
      case heq of

        -- If heads are unequal, so are lists.
        False -> return False
        -- Otherwise, check tails for equality.
        True  -> decideEqFor (TyList elTy) (l1 !! 1) (l2 !! 1)

    -- Different constructors => unequal.
    _     -> return False

-- For any other type (Void, Unit, Bool, N, Z, Q), we can just decide
-- by looking at the values reduced to WHNF.
decideEqFor _ v1 v2 = primValEq <$> whnfV v1 <*> whnfV v2

-- TODO: can the functions built by 'enumerate' be more efficient if
-- enumerate builds *both* a list and a bijection to a prefix of the
-- naturals?  Currently, the functions output by (enumerate (TyArr _ _))
-- take linear time in the size of the input to evaluate since they
-- have to do a lookup in an association list.  Does this even matter?

-- | Enumerate all the values of a given (finite) type.  If the type
--   has a linear order then the values are output in sorted order,
--   that is, @v@ comes before @w@ in the list output by @enumerate@
--   if and only if @v < w@.  This function will never be called on an
--   infinite type, since type checking ensures that equality or
--   comparison testing will only be done in cases where a finite
--   enumeration is required.
enumerate :: Type -> [Value]

-- There are zero, one, and two values of types Void, Unit, and Bool respectively.
enumerate TyVoid           = []
enumerate TyUnit           = [VCons 0 []]
enumerate TyBool           = [VCons 0 [], VCons 1 []]

enumerate (TyFin n)        = map (vnum . (%1)) [0..(n-1)]

-- To enumerate a pair type, take the Cartesian product of enumerations.
enumerate (TyPair ty1 ty2) = [VCons 0 [x, y] | x <- enumerate ty1, y <- enumerate ty2]

-- To enumerate a sum type, enumerate all the lefts followed by all the rights.
enumerate (TySum ty1 ty2)  =
  map (VCons 0 . (:[])) (enumerate ty1) ++
  map (VCons 1 . (:[])) (enumerate ty2)

-- To enumerate an arrow type @ty1 -> ty2@, enumerate all values of
-- @ty1@ and @ty2@, then create all possible @|ty1|@-length lists of
-- values from the enumeration of @ty2@, and make a function by
-- zipping each one together with the values of @ty1@.
enumerate (TyArr ty1 ty2)
  | isEmptyTy ty1 = [VFun (ValFun $ \_ -> error "void!!")]
  | isEmptyTy ty2 = []
  | otherwise     =  map mkFun (sequence (vs2 <$ vs1))
  where
    vs1 = enumerate ty1
    vs2 = enumerate ty2

    -- The actual function works by looking up the input value in an
    -- association list.
    mkFun :: [Value] -> Value
    mkFun outs
      = VFun . ValFun $ \v ->
        snd . fromJust' v . find (decideEqForRnf ty1 v . fst) $ zip vs1 outs

    -- A custom version of fromJust' so we get a better error message
    -- just in case it ever happens
    fromJust' _ (Just x) = x
    fromJust' v Nothing  = error $ "Impossible! fromJust in enumerate: " ++ show v

enumerate (TyList _ty) = [VCons 0 []]
  -- Right now, the only way for this to typecheck is if @ty@ is
  -- empty.  Perhaps in the future we'll allow 'enumerate' to work on
  -- countably infinite types, in which case we would need to change
  -- this.

enumerate _ = []   -- The only way other cases can happen at the
                   -- moment is in evaluating something like enumerate
                   -- (Nat * Void), in which case it doesn't matter if
                   -- we give back an empty list for Nat.

-- | Decide equality for two values at a given type, when we already
--   know the values are in RNF.  This means the result doesn't need
--   to be in the @Disco@ monad, because no evaluation needs to happen.
decideEqForRnf :: Type -> Value -> Value -> Bool
decideEqForRnf (TyPair ty1 ty2) (VCons 0 [v11, v12]) (VCons 0 [v21, v22])
  = decideEqForRnf ty1 v11 v21 && decideEqForRnf ty2 v12 v22
decideEqForRnf (TySum ty1 ty2) (VCons i1 [v1']) (VCons i2 [v2'])
  = i1 == i2 && decideEqForRnf ([ty1, ty2] !! i1) v1' v2'
decideEqForRnf (TyArr ty1 ty2) (VFun (ValFun f1)) (VFun (ValFun f2))
  = all (\v -> decideEqForRnf ty2 (f1 v) (f2 v)) (enumerate ty1)
decideEqForRnf _ v1 v2 = primValEq v1 v2

-- | @decideEqForClosures ty f1 f2 vs@ lazily decides whether the given
--   functions @f1@ and @f2@ produce the same output (of type @ty@) on
--   all inputs in @vs@.
decideEqForClosures :: Type -> Value -> Value -> [Value] -> Disco IErr Bool
decideEqForClosures ty2 clos1 clos2 = go
  where

    -- If we made it through all the values without finding one on
    -- which the functions disagree, then they are equal.
    go []     = return True

    go (v:vs) = do

      -- Apply the closures to v
      r1 <- whnfApp clos1 v
      r2 <- whnfApp clos2 v

      -- Decide whether the results are equal
      b  <- decideEqFor ty2 r1 r2

      case b of
        -- If the results are not equal, immediately return False
        -- without considering other inputs.
        False -> return False

        -- Otherwise, continue checking the rest of the inputs.
        True  -> go vs

-- | Decide whether two values of a primitive type (Void, Unit, Bool,
--   N, Z, Q, Zn) are equal.
primValEq :: Value -> Value -> Bool
primValEq (VCons i []) (VCons j []) = i == j
primValEq (VNum _ n1)  (VNum _ n2)  = n1 == n2
primValEq _ _                       = False

------------------------------------------------------------
-- Comparison testing
------------------------------------------------------------

-- | Test two expressions to see whether the first is less than the
--   second at the given type.
ltOp :: Type -> [Core] -> Disco IErr Value
ltOp ty cs = do
  [v1, v2] <- mapM mkThunk cs
  (mkEnum . (==LT)) <$> decideOrdFor ty v1 v2

-- | Lazily decide the ordering of two values at the given type.
decideOrdFor :: Type -> Value -> Value -> Disco IErr Ordering

-- To decide the ordering of two pairs:
decideOrdFor (TyPair ty1 ty2) v1 v2 = do

  -- Reduce both pairs to WHNF
  VCons 0 [v11, v12] <- whnfV v1
  VCons 0 [v21, v22] <- whnfV v2

  -- Decide the ordering of the first pair components.
  o1 <- decideOrdFor ty1 v11 v21
  case o1 of
    -- Pairs are ordered lexicographically, so if the first components
    -- are equal, then we decide the ordering for the second
    -- components
    EQ -> decideOrdFor ty2 v12 v22

    -- Otherwise we just return the ordering without looking at the
    -- second components
    _  -> return o1

-- To decide the ordering for two sum injections:
decideOrdFor (TySum ty1 ty2) v1 v2 = do

  -- Reduce to WHNF
  VCons i1 [v1'] <- whnfV v1
  VCons i2 [v2'] <- whnfV v2

  -- Compare the constructors
  case compare i1 i2 of
    -- Only compare the contents if the constructors are equal
    EQ -> decideOrdFor ([ty1, ty2] !! i1) v1' v2'

    -- Otherwise return the ordering of the constructors
    o  -> return o

-- To decide the ordering for two functions:
decideOrdFor (TyArr ty1 ty2) v1 v2 = do

  -- Reduce both to WHNF
  clos1 <- whnfV v1
  clos2 <- whnfV v2

  -- Enumerate the values of the input type, and then order the
  -- functions by applying them both to each value in the enumeration
  -- in turn, returning the ordering on the first value where the
  -- functions differ.
  let ty1s = enumerate ty1
  decideOrdForClosures ty2 clos1 clos2 ty1s

-- To decide the ordering for two lists:
decideOrdFor (TyList ty) v1 v2 = do

  -- Reduce both to WHNF
  l1 <- whnfV v1
  l2 <- whnfV v2

  -- Lexicographic ordering
  case (l1, l2) of
    (VCons 0 _, VCons 0 _) -> return EQ   -- Both empty list
    (VCons 0 _, VCons 1 _) -> return LT   -- Empty < cons
    (VCons 1 _, VCons 0 _) -> return GT   -- Cons > empty
    (VCons 1 [x1, l1'], VCons 1 [x2, l2']) -> do
      o <- decideOrdFor ty x1 x2
      case o of
        EQ -> decideOrdFor (TyList ty) l1' l2'
        _  -> return o
    _ -> error $ "Impossible! decideOrdFor " ++ show (TyList ty, v1, v2)

-- Otherwise we can compare the values primitively, without looking at
-- the type.
decideOrdFor _ v1 v2 = primValOrd <$> whnfV v1 <*> whnfV v2

-- | Compare two functions lazily.  Functions are ordered
--   lexicographically, if we think of a function @f : ty1 -> ty2@ as
--   a tuple of @ty2@ values indexed by the ordered list of all @ty1@
--   values.
--
--   Specifically, @decideOrdForClosures ty2 c1 c2 vs@, given two
--   closures @c1@ and @c2@ of type @ty1 -> ty2@, and an enumeration
--   @vs@ of values of type @ty1@, applies the closures to each
--   subsequent value in @vs@ until the first one where the outputs
--   differ; the ordering of those outputs is immediately returned
--   without evaluating the functions on any further values in @vs@.
--   Returns @EQ@ if the functions are equal on all values in @vs@.
decideOrdForClosures :: Type -> Value -> Value -> [Value] -> Disco IErr Ordering
decideOrdForClosures ty2 clos1 clos2 = go
  where

    -- If there are no more input values to compare on, the functions
    -- are equal.
    go []     = return EQ
    go (v:vs) = do

      -- Apply both functions to the value v.
      r1 <- whnfApp clos1 v
      r2 <- whnfApp clos2 v

      -- Check the ordering of the results at the output type.
      o  <- decideOrdFor ty2 r1 r2
      case o of

        -- If the functions agree on v, then keep comparing on the
        -- rest of the values.
        EQ -> go vs

        -- Otherwise return the ordering of their outputs.
        _  -> return o

-- | Decide the ordering of two values of a primitive type (Void,
--   Unit, Bool, N, Z, Q).
primValOrd :: Value -> Value -> Ordering
primValOrd (VCons i []) (VCons j []) = compare i j
primValOrd (VNum _ n1)  (VNum _ n2)  = compare n1 n2
primValOrd _ _                       = error "primValOrd: impossible!"<|MERGE_RESOLUTION|>--- conflicted
+++ resolved
@@ -497,15 +497,6 @@
 whnfOp OEnum    = enumOp
 whnfOp OCount   = countOp
 -- Modular operations, for finite types
-<<<<<<< HEAD
-whnfOp (OMAdd n) = modArithBin (+) n
-whnfOp (OMMul n) = modArithBin (*) n
-whnfOp (OMSub n) = modArithBin (-) n
-whnfOp (OMNeg n) = modArithUn negate n
-whnfOp (OMDiv n) = modDiv n
-whnfOp (OMExp n) = modExp n
-whnfOp (OMDivides n) = modDivides n
-=======
 whnfOp (OMAdd n)  = modArithBin (+) n
 whnfOp (OMMul n)  = modArithBin (*) n
 whnfOp (OMSub n)  = modArithBin (-) n
@@ -513,7 +504,7 @@
 whnfOp (OMNeg n)  = modArithUn negate n
 whnfOp (OMDiv n)  = modDiv n
 whnfOp (OMExp n)  = modExp n
->>>>>>> 8dcb3932
+whnfOp (OMDivides n) = modDivides n
 
 -- | Perform a numeric binary operation.
 numOp :: (Rational -> Rational -> Rational) -> [Core] -> Disco IErr Value
