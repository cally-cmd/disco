name:                disco
version:             0.1.0.0
synopsis:            Functional programming language for teaching discrete math.
description:         Disco is a simple functional programming language for use in
                     teaching discrete math.  Its syntax is designed to be close
                     to standard mathematical practice.
license:             BSD3
license-file:        LICENSE
author:              Disco team
maintainer:          byorgey@gmail.com
copyright:           Disco team 2016 (see LICENSE)
category:            Language

tested-with:         GHC == 8.6.3

data-dir:            lib

data-files:          *.disco

extra-source-files:  README.md, stack.yaml, example/*.disco, repl/*.hs
                     docs/tutorial/example/*.disco
                     --- TEST FILES BEGIN (updated automatically by add-test-files.hs) ---
                     test/README.md
                     test/Tests.hs
                     test/arith-basic-bin/expected
                     test/arith-basic-bin/input
                     test/arith-basic-un/expected
                     test/arith-basic-un/input
                     test/arith-count/expected
                     test/arith-count/input
                     test/arith-numthry/expected
                     test/arith-numthry/input
                     test/arith-prim/arith-prim.disco
                     test/arith-prim/expected
                     test/arith-prim/input
                     test/arith-round/expected
                     test/arith-round/input
                     test/bag-ops/expected
                     test/bag-ops/input
                     test/case-arith/case-arith.disco
                     test/case-arith/expected
                     test/case-arith/input
                     test/case-basic/case-basic.disco
                     test/case-basic/expected
                     test/case-basic/input
                     test/case-let/case-let.disco
                     test/case-let/expected
                     test/case-let/input
                     test/compile-cons/expected
                     test/compile-cons/input
                     test/container-comp/expected
                     test/container-comp/input
                     test/container-ops/expected
                     test/container-ops/input
                     test/containers-cmp/expected
                     test/containers-cmp/input
                     test/containers-convert/expected
                     test/containers-convert/input
                     test/containers-ellipsis/expected
                     test/containers-ellipsis/input
                     test/containers-filter/expected
                     test/containers-filter/input
                     test/containers-join/expected
                     test/containers-join/input
                     test/containers-map/expected
                     test/containers-map/input
                     test/containers-merge/expected
                     test/containers-merge/input
                     test/containers-reduce/containers-reduce.disco
                     test/containers-reduce/expected
                     test/containers-reduce/input
                     test/interp-fibs/expected
                     test/interp-fibs/fiblist.disco
                     test/interp-fibs/input
                     test/interp-gc/expected
                     test/interp-gc/input
                     test/interp-lazymatch/bomb.disco
                     test/interp-lazymatch/expected
                     test/interp-lazymatch/input
                     test/lib-oeis/expected
                     test/lib-oeis/input
                     test/list-comp/expected
                     test/list-comp/input
                     test/list-poly/expected
                     test/list-poly/input
                     test/logic-bools/expected
                     test/logic-bools/input
                     test/logic-cmp/expected
                     test/logic-cmp/input
                     test/module-basic/a.disco
                     test/module-basic/b.disco
                     test/module-basic/c.disco
                     test/module-basic/e.disco
                     test/module-basic/expected
                     test/module-basic/input
                     test/module-basic/subdir/d.disco
                     test/parse-case-expr/expected
                     test/parse-case-expr/input
                     test/parse-nested-list/expected
                     test/parse-nested-list/input
                     test/poly-bad/expected
                     test/poly-bad/input
                     test/poly-infer-sort/expected
                     test/poly-infer-sort/input
                     test/poly-instantiate/expected
                     test/poly-instantiate/input
                     test/poly-instantiate/poly-instantiate.disco
                     test/poly-rectype/expected
                     test/poly-rectype/input
                     test/poly-rectype/poly-rectype.disco
                     test/pretty-functions/expected
                     test/pretty-functions/input
                     test/pretty-lazy/expected
                     test/pretty-lazy/input
                     test/pretty-type/expected
                     test/pretty-type/input
                     test/pretty-whnf/expected
                     test/pretty-whnf/input
                     test/prop-basic/prop-basic.disco
                     test/prop-cmp/expected
                     test/prop-cmp/input
                     test/prop-impredicative/expected
                     test/prop-impredicative/input
                     test/prop-impredicative/prop-impredicative.disco
                     test/props-basic/expected
                     test/props-basic/input
                     test/props-basic/props-basic.disco
                     test/props-fail/bad-tests.disco
                     test/props-fail/expected
                     test/props-fail/input
<<<<<<< HEAD
                     test/quantifiers-parse/expected
                     test/quantifiers-parse/input
                     test/quantifiers-type/expected
                     test/quantifiers-type/input
=======
                     test/repl-ann/expected
                     test/repl-ann/input
                     test/repl-compile/expected
                     test/repl-compile/input
>>>>>>> f6a6c565
                     test/repl-defn/expected
                     test/repl-defn/input
                     test/repl-defns/expected
                     test/repl-defns/input
                     test/repl-desugar/expected
                     test/repl-desugar/input
                     test/repl-help/expected
                     test/repl-help/input
                     test/repl-import/expected
                     test/repl-import/input
                     test/repl-names/expected
                     test/repl-names/input
                     test/repl-names/logic.disco
                     test/solver-issue112/diag-iso-bad.disco
                     test/solver-issue112/expected
                     test/solver-issue112/input
                     test/syntax-chain/expected
                     test/syntax-chain/inRange.disco
                     test/syntax-chain/input
                     test/syntax-clause/clauses.disco
                     test/syntax-clause/expected
                     test/syntax-clause/input
                     test/syntax-comment/expected
                     test/syntax-comment/fib.disco
                     test/syntax-comment/input
                     test/syntax-containers/expected
                     test/syntax-containers/input
                     test/syntax-decimals/expected
                     test/syntax-decimals/input
                     test/syntax-doc/expected
                     test/syntax-doc/input
                     test/syntax-doc/syntax-doc.disco
                     test/syntax-exts/expected
                     test/syntax-exts/input
                     test/syntax-exts/syntax-exts.disco
                     test/syntax-juxt-app/expected
                     test/syntax-juxt-app/input
                     test/syntax-juxt-app/juxt-app.disco
                     test/syntax-juxt-mul/expected
                     test/syntax-juxt-mul/input
                     test/syntax-juxt-mul/juxt-mul.disco
                     test/syntax-lambda-pat/expected
                     test/syntax-lambda-pat/input
                     test/syntax-lambda/expected
                     test/syntax-lambda/input
                     test/syntax-let/expected
                     test/syntax-let/input
                     test/syntax-many-args/expected
                     test/syntax-many-args/input
                     test/syntax-many-args/many-args.disco
                     test/syntax-many-clauses/expected
                     test/syntax-many-clauses/input
                     test/syntax-many-clauses/many-clauses.disco
                     test/syntax-patclause/expected
                     test/syntax-patclause/fact.disco
                     test/syntax-patclause/input
                     test/syntax-prims/expected
                     test/syntax-prims/input
                     test/syntax-prims/syntax-prims.disco
                     test/syntax-tuples/expected
                     test/syntax-tuples/input
                     test/syntax-types/expected
                     test/syntax-types/input
                     test/types-bind/expected
                     test/types-bind/input
                     test/types-char-string/expected
                     test/types-char-string/input
                     test/types-compare/expected
                     test/types-compare/input
                     test/types-container/expected
                     test/types-container/input
                     test/types-ops/expected
                     test/types-ops/input
                     test/types-rational/expected
                     test/types-rational/input
                     test/types-rec/expected
                     test/types-rec/types-rec.disco
                     test/types-squash/expected
                     test/types-squash/input
                     test/types-standalone-ops/expected
                     test/types-standalone-ops/input
                     test/types-tydef-param/expected
                     test/types-tydef-param/input
                     test/types-tydef-param/types-tydef-param.disco
                     test/types-tydefs/expected
                     test/types-tydefs/input
                     test/types-tydefs/types-tydefs.disco
                     --- TEST FILES END ---

cabal-version:       1.18
build-type:          Simple

source-repository head
  type:     git
  location: git://github.com/disco-lang/disco.git

library
  exposed-modules:
                       Disco.Syntax.Operators
                       Disco.Syntax.Prims
                       Disco.Extensions
                       Disco.AST.Core
                       Disco.AST.Desugared
                       Disco.AST.Generic
                       Disco.AST.Surface
                       Disco.AST.Typed
                       Disco.Context
                       Disco.Messages
                       Disco.Module
                       Disco.Parser
                       Disco.Pretty
                       Disco.Property
                       Disco.Desugar
                       Disco.Compile
                       Disco.Eval
                       Disco.Interpret.Core
                       Disco.Subst
                       Disco.Typecheck
                       Disco.Typecheck.Constraints
                       Disco.Typecheck.Erase
                       Disco.Typecheck.Graph
                       Disco.Typecheck.Monad
                       Disco.Typecheck.Solve
                       Disco.Typecheck.Unify
                       Disco.Types
                       Disco.Types.Qualifiers
                       Disco.Types.Rules
                       Disco.Util
                       Disco.Interactive.Eval
                       Disco.Interactive.Parser
                       Disco.Interactive.CmdLine
                       Disco.Interactive.Types
                       Disco.Interactive.Commands

  other-modules:       Paths_disco
  autogen-modules:     Paths_disco

  other-extensions:
                       GADTs
                       RankNTypes
                       TypeFamilies
                       ViewPatterns
                       FlexibleContexts
                       FlexibleInstances
                       MultiParamTypeClasses
                       NondecreasingIndentation
                       TemplateHaskell
                       UndecidableInstances

  build-depends:       base >=4.8 && <4.14,
                       filepath,
                       directory,
                       mtl >=2.2 && <2.3,
                       megaparsec >= 6.1.1 && < 8.1,
                       parser-combinators >= 1.0.0 && < 1.3,
                       pretty >=1.1 && <1.2,
                       split >= 0.2 && < 0.3,
                       transformers >= 0.4 && < 0.6,
                       containers >=0.5 && <0.7,
                       unbound-generics >= 0.3 && < 0.5,
                       lens >= 4.14 && < 4.19,
                       exact-combinatorics >= 0.2 && < 0.3,
                       arithmoi >= 0.10 && < 0.11,
                       integer-logarithms >= 1.0 && < 1.1,
                       haskeline >=0.7 && <0.8,
                       QuickCheck >= 2.9 && < 2.14,
                       fgl >= 5.5 && < 5.8,
                       optparse-applicative >= 0.12 && < 0.16,
                       oeis >= 0.3.10

  hs-source-dirs:      src
  default-language:    Haskell2010

executable disco
  hs-source-dirs:      repl
  main-is:             REPL.hs
  build-depends:       base,
                       disco,
                       directory,
                       filepath,
                       haskeline >=0.7 && <0.8,
                       mtl >=2.2 && <2.3,
                       transformers >= 0.4 && < 0.6,
                       megaparsec >= 6.1.1 && < 8.1,
                       containers >= 0.5 && < 0.7,
                       unbound-generics >= 0.3 && < 0.5,
                       lens >= 4.14 && < 4.19,
                       optparse-applicative >= 0.12 && < 0.16,
                       oeis >= 0.3.10

  default-language:    Haskell2010

test-suite disco-tests
  type: exitcode-stdio-1.0
  main-is: Tests.hs
  hs-source-dirs: test
  ghc-options: -threaded
  build-depends:    base >= 4.7 && < 4.14,
                    tasty >= 0.10 && < 1.3,
                    tasty-golden >= 2.3 && < 2.4,
                    directory >= 1.2 && < 1.4,
                    filepath >= 1.4 && < 1.5,
                    process >= 1.4 && < 1.7,
                    bytestring >= 0.9 && < 0.11,
                    disco
  default-language: Haskell2010

test-suite disco-examples
  type: exitcode-stdio-1.0
  main-is: TestExamples.hs
  hs-source-dirs: example
  ghc-options: -threaded
  build-depends:    base >= 4.7 && < 4.14,
                    directory >= 1.2 && < 1.4,
                    filepath >= 1.4 && < 1.5,
                    process >= 1.4 && < 1.7
  default-language: Haskell2010<|MERGE_RESOLUTION|>--- conflicted
+++ resolved
@@ -128,17 +128,14 @@
                      test/props-fail/bad-tests.disco
                      test/props-fail/expected
                      test/props-fail/input
-<<<<<<< HEAD
                      test/quantifiers-parse/expected
                      test/quantifiers-parse/input
                      test/quantifiers-type/expected
                      test/quantifiers-type/input
-=======
                      test/repl-ann/expected
                      test/repl-ann/input
                      test/repl-compile/expected
                      test/repl-compile/input
->>>>>>> f6a6c565
                      test/repl-defn/expected
                      test/repl-defn/input
                      test/repl-defns/expected
